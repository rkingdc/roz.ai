--- conflicted
+++ resolved
@@ -169,12 +169,10 @@
 
     try:
         # Call the AI service function to handle the core logic
-<<<<<<< HEAD
+
         # This function is now *always* a generator function because it contains 'yield'
         assistant_response_generator = ai_services.generate_chat_response(
-=======
-        assistant_reply = await ai_services.generate_chat_response(
->>>>>>> 753a8e8e
+
             chat_id=chat_id,
             user_message=user_message,
             attached_files=attached_files, # Pass the list of {id, filename, type}
