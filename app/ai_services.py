--- conflicted
+++ resolved
@@ -16,7 +16,7 @@
 import base64
 from . import database
 from .plugins.web_search import perform_web_search
-<<<<<<< HEAD
+
 from google.api_core.exceptions import (
     GoogleAPIError,
     DeadlineExceeded,
@@ -26,11 +26,11 @@
 )
 from pydantic_core import ValidationError
 import grpc
-=======
+
 import asyncio
 
 # Configure logging
->>>>>>> 753a8e8e
+
 import logging
 
 # from functools import wraps # Remove this import
@@ -50,12 +50,10 @@
 
 
 # --- Summary Generation ---
-<<<<<<< HEAD
+
 # Remove the decorator
 def generate_summary(file_id):
-=======
-async def generate_summary(file_id):
->>>>>>> 753a8e8e
+
     """
     Generates a summary for a file using a designated multi-modal model via the client.
     Handles text directly and uses file upload API for other types.
@@ -323,7 +321,7 @@
                 )
 
 
-<<<<<<< HEAD
+
 # --- Get Or Generate Summary ---
 # No decorator needed here as it calls generate_summary which now handles its own readiness
 def get_or_generate_summary(file_id):
@@ -344,25 +342,7 @@
         ):
             logger.info(f"Retrieved existing summary for file ID: {file_id}")
             return file_details["summary"]
-=======
-async def get_or_generate_summary(file_id):
-    """Gets summary from DB or generates+saves it if not present."""
-    file_details = database.get_file_details_from_db(file_id)
-    if not file_details:
-        return "[Error: File details not found]"
-    if (
-        file_details["has_summary"]
-        and file_details["summary"]
-        and not file_details["summary"].startswith("[")
-    ):
-        logger.info(f"Retrieved existing summary for file ID: {file_id}")
-        return file_details["summary"]
-    else:
-        logger.info(f"Generating summary for file ID: {file_id}...")
-        new_summary = await generate_summary(file_id)
-        if database.save_summary_in_db(file_id, new_summary):
-            return new_summary
->>>>>>> 753a8e8e
+
         else:
             logger.info(f"Generating summary for file ID: {file_id}...")
             # Call the refactored function (which now handles its own readiness)
@@ -400,14 +380,11 @@
         return f"[Error retrieving or generating summary: {type(e).__name__}]"
 
 
-<<<<<<< HEAD
+
 # --- Generate Search Query ---
 # Remove the decorator
 def generate_search_query(user_message: str, max_retries=1) -> str | None:
-=======
-# --- Chat Response Generation (MODIFIED Signature) ---
-async def generate_search_query(user_message: str, max_retries=1) -> str | None:
->>>>>>> 753a8e8e
+
     """
     Uses the default LLM via client to generate a concise web search query.
     """
@@ -617,13 +594,11 @@
     yield GenerateContentResponse(parts=[Part(text=error_msg)])
 
 
-<<<<<<< HEAD
+
 # --- Chat Response Generation ---
 # This function is now DESIGNED to return EITHER a generator (if streaming) OR a string (if not streaming)
 def generate_chat_response(
-=======
-async def generate_chat_response(
->>>>>>> 753a8e8e
+
     chat_id,
     user_message,
     attached_files=None,
@@ -1165,29 +1140,13 @@
                     mimetype = db_file_details["mimetype"]
                     content_blob = db_file_details["content"]
 
-<<<<<<< HEAD
+
                     if attachment_type == "summary":
                         summary = get_or_generate_summary(file_id)
                         current_turn_parts.append(
                             Part(
                                 text=f"--- Summary of file '{filename}' ---\n{summary}\n--- End of Summary ---"
-=======
-                if attach_type == "summary":
-                    # Handle summary retrieval/generation separately
-                    try:
-                        logger.info(
-                            f"Getting/Generating summary for '{filename}' (ID: {file_id})"
-                        )
-                        # ADDED await here
-                        summary = await get_or_generate_summary(file_id)
-                        if summary.startswith("[Error"):
-                            # Add error marker to history if summary generation/retrieval failed
-                            files_info_for_history.append(
-                                f"[Error retrieving summary: '{filename}']"
-                            )  # Error case 1
-                            gemini_parts.append(
-                                f"[System: Error retrieving summary for file '{filename}'. {summary}]"
->>>>>>> 753a8e8e
+
                             )
                         )
                     elif attachment_type == "full":
@@ -1356,29 +1315,14 @@
                         Part(
                             text=f"[System: Error processing session file '{filename}'.]"
                         )
-                    )
-
-<<<<<<< HEAD
+
         # 4. Web Search
         if web_search_enabled:
             logger.info(f"Web search enabled for chat {chat_id}. Generating query...")
             search_query = generate_search_query(user_message)
             if search_query:
                 search_results = perform_web_search(search_query)
-=======
-        web_search_error_for_user = (
-            None  # Initialize variable to hold user-facing errors
-        )
-        if enable_web_search:
-            try:
-                search_query = await generate_search_query(user_message)
-                logger.info(
-                    f"Web search enabled, searching for: '{search_query}'"
-                )  # Using user_message for search now
-                search_results = perform_web_search(
-                    search_query
-                )  # Call the new function
->>>>>>> 753a8e8e
+
                 if search_results:
                     results_text = "\n".join(search_results)
                     current_turn_parts.extend(
