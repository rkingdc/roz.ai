--- conflicted
+++ resolved
@@ -4,17 +4,10 @@
 VENV_DIR = ~/.venv/assistant
 PYTHON = $(VENV_DIR)/bin/python
 LOG_FILE = roz.ai.log
-<<<<<<< HEAD
+
 DEV_DB_PATH = /tmp/assistant_dev_db.sqlite # Define temporary dev database path
 # Increase timeout to 120 seconds for potentially long AI operations
 GUNICORN_CMD = $(PYTHON) -m gunicorn --workers 1 --bind 0.0.0.0:8000 --timeout 360 run:app
-=======
-# Use single quotes for the pattern to avoid shell expansion issues within Make
-# Updated PROCESS_PATTERN to use VENV_DIR
-PROCESS_PATTERN = '$(VENV_DIR)/bin/python -m uvicorn.*run:asgi_app'
-# Increase timeout to 120 seconds for potentially long AI operations
-RUN_CMD = $(PYTHON) -m uvicorn run:asgi_app --host 0.0.0.0 --port 8000 --timeout-keep-alive 120
->>>>>>> 753a8e8e
 
 # Default target (optional)
 .PHONY: default
@@ -39,11 +32,8 @@
 	@echo "Running tests..."
 	$(PYTHON) -m pytest
 
-<<<<<<< HEAD
 # Target to stop the application (specifically the gunicorn process from 'make start')
-=======
-# Target to stop the application
->>>>>>> 753a8e8e
+
 .PHONY: stop
 stop:
 	@echo "Stopping application..."
@@ -58,7 +48,6 @@
 	@echo "Starting application..."
 	@sleep 1 # Give a moment for the old process to terminate
 	@echo "Logging to $(LOG_FILE) and stdout."
-<<<<<<< HEAD
 	@$(GUNICORN_CMD) 2>&1 | tee $(LOG_FILE)
 
 # Target to start the application in development mode with a temporary file database using flask run
@@ -74,9 +63,7 @@
 	@echo "Starting Flask development server..."
 	# Start flask run with the temporary database name, TEST_DATABASE flag, IS_DEV_SERVER flag, and --debug flag
 	@DATABASE_NAME=$(DEV_DB_PATH) TEST_DATABASE=TRUE IS_DEV_SERVER=TRUE $(PYTHON) -m flask --app run run --debug --port 5000
-=======
-	@$(RUN_CMD) 2>&1 | tee $(LOG_FILE) &
->>>>>>> 753a8e8e
+
 
 # Target to display help
 .PHONY: help
@@ -85,22 +72,16 @@
 	@echo "Makefile for the AI Assistant Application"
 	@echo "----------------------------------------------------"
 	@echo "Available targets:"
-<<<<<<< HEAD
-	@echo "  make start   - Start the application using gunicorn (stop with make stop)"
-	@echo "  make stop    - Stop the gunicorn application process"
-	@echo "  make start-dev - Start the application in development mode using 'flask run --debug' (stop with Ctrl+C)"
-	@echo "  make test    - Run unit tests"
-	@echo "  make help    - Show this help message"
-=======
 	@echo "  make install - Creates a virtual environment at $(VENV_DIR) (if it doesn't exist),"
 	@echo "                 installs dependencies from requirements.txt, and creates a .env file"
 	@echo "                 from .env.example if it doesn't exist."
 	@echo "  make start   - Stops any existing process and starts the application using uvicorn."
 	@echo "                 Logs output to $(LOG_FILE) and the console. Runs 'install' first."
 	@echo "  make stop    - Attempts to stop the running application process based on the virtual environment path."
+  @echo "  make start-dev - Start the application in development mode using 'flask run --debug' (stop with Ctrl+C)"
 	@echo "  make test    - Runs the pytest test suite. Runs 'install' first."
 	@echo "  make help    - Displays this help message."
 	@echo "----------------------------------------------------"
->>>>>>> 753a8e8e
+
 
 # Add other targets as needed (e.g., clean)